/* $Id$ $Revision$ */
/* vim:set shiftwidth=4 ts=8: */

/*************************************************************************
 * Copyright (c) 2011 AT&T Intellectual Property 
 * All rights reserved. This program and the accompanying materials
 * are made available under the terms of the Eclipse Public License v1.0
 * which accompanies this distribution, and is available at
 * http://www.eclipse.org/legal/epl-v10.html
 *
 * Contributors: See CVS logs. Details at http://www.graphviz.org/
 *************************************************************************/

#ifndef GV_CONST_H
#define GV_CONST_H

#define SMALLBUF	128
#define LPAREN		'('
#define RPAREN		')'
#define LBRACE		'{'
#define RBRACE		'}'

/*	node,edge types */
#ifdef NORMAL
#undef NORMAL
#endif
#define		NORMAL		0	/* an original input node */
#define		VIRTUAL		1	/* virtual nodes in long edge chains */
#define		SLACKNODE	2	/* encode edges in node position phase */
#define		REVERSED	3	/* reverse of an original edge */
#define		FLATORDER	4	/* for ordered edges */
#define		CLUSTER_EDGE 5	/* for ranking clusters */
#define		IGNORED		6	/* concentrated multi-edges */

/* collapsed node classifications */
#define		NOCMD		0	/* default */
#define		SAMERANK	1	/* place on same rank */
#define		MINRANK		2	/* place on "least" rank */
#define		SOURCERANK	3	/* strict version of MINRANK */
#define		MAXRANK		4	/* place on "greatest" rank */
#define		SINKRANK	5	/* strict version of MAXRANK */
#define		LEAFSET		6	/* set of collapsed leaf nodes */
#define		CLUSTER		7	/* set of clustered nodes */

/* type of cluster rank assignment */
#define		LOCAL		100
#define		GLOBAL		101
#define		NOCLUST		102

/* default attributes */
#define		DEFAULT_COLOR		"black"
#define		DEFAULT_ACTIVEPENCOLOR	"#808080"
#define		DEFAULT_ACTIVEFILLCOLOR	"#fcfcfc"
#define		DEFAULT_ACTIVEFONTCOLOR	"black"
#define		DEFAULT_SELECTEDPENCOLOR "#303030"
#define		DEFAULT_SELECTEDFILLCOLOR "#e8e8e8"
#define		DEFAULT_SELECTEDFONTCOLOR "black"
#define		DEFAULT_DELETEDPENCOLOR	"#e0e0e0"
#define		DEFAULT_DELETEDFILLCOLOR "#f0f0f0"
#define		DEFAULT_DELETEDFONTCOLOR "darkgrey"
#define		DEFAULT_VISITEDPENCOLOR	"#101010"
#define		DEFAULT_VISITEDFILLCOLOR "#f8f8f8"
#define		DEFAULT_VISITEDFONTCOLOR "black"
#define		DEFAULT_FONTSIZE	14.0
#define		DEFAULT_LABEL_FONTSIZE	11.0	/* for head/taillabel */
#define		MIN_FONTSIZE		1.0
#define		DEFAULT_FONTNAME	"Times-Roman"
#define		DEFAULT_FILL		"lightgrey"
#define         LINESPACING             1.20

#define		DEFAULT_NODEHEIGHT	0.5
#define		MIN_NODEHEIGHT		0.02
#define		DEFAULT_NODEWIDTH	0.75
#define		MIN_NODEWIDTH		0.01
#define		DEFAULT_NODESHAPE	"ellipse"

#define		NODENAME_ESC		"\\N"

#define		DEFAULT_LAYERSEP	":\t "
#define		DEFAULT_LAYERLISTSEP	","

#define		DEFAULT_NODESEP	0.25
#define		MIN_NODESEP		0.02
#define		DEFAULT_RANKSEP	0.5
#define		MIN_RANKSEP		0.02


/* default margin for paged formats such as PostScript - in points  = 0.5in */
#define		DEFAULT_PRINT_MARGIN 36
/* default margin for embedded formats such as PNG - in points */
#define		DEFAULT_EMBED_MARGIN 0
/* default padding around graph - in points */
#define		DEFAULT_GRAPH_PAD 4

#define		SELF_EDGE_SIZE	18
#define		MC_SCALE	256	/* for mincross */

#define		PORT_LABEL_DISTANCE	10
#define		PORT_LABEL_ANGLE	-25	/* degrees; pos is CCW, neg is CW */

/* default polygon sample size for overlap removal and maps */
#define DFLT_SAMPLE 20

/* arrow types */
#define		ARR_NONE         0

/* sides (e.g. of cluster margins) */
#define		BOTTOM_IX	0
#define		RIGHT_IX	1
#define		TOP_IX		2
#define		LEFT_IX		3

/* sides of boxes for SHAPE_path */
#define		BOTTOM		(1<<BOTTOM_IX)
#define		RIGHT		(1<<RIGHT_IX)
#define		TOP		(1<<TOP_IX)
#define		LEFT		(1<<LEFT_IX)

#define CCW  -1			/* counter clock-wise */
#define CW    1			/* clock-wise */

/* Obj types  for renderers */
#define		NONE    0
#define		NODE    1
#define		EDGE    2
#define		CLST    3

/* output languages */
#define		HPGL		2	/* HP Graphics Language */
#define		PCL		3	/* Printer Control Language */
#define		MIF		4	/* Adobe FrameMaker */
#define		PIC_format	5	/* symbol PIC is used by compilers for 
					   Position Independent Code */
#define		TK		15	/* TK canvas */

#define		VTX		21	/* visual thought */
#define		METAPOST	22
#define		DIA		24	/* dia drawing tool */

#define		QPDF		30	/* Quartz paged PDF */
#define		QEPDF		31	/* Quartz embedded PDF */

#define		QBM_FIRST 100	/* first Quartz bitmap format, inclusive */
#define		QBM_LAST 200	/* last Quartz bitmap format, exclusive */

#define		GVRENDER_PLUGIN	300	/* a plugin supported language */
#define		NO_SUPPORT	999	/* no support */

/* for clusters */
#define		CL_BACK		10	/* cost of backward pointing edge */
#define		CL_OFFSET	8	/* margin of cluster box in PS points */
#ifndef MSWIN32
#define		CL_CROSS	1000	/* cost of cluster skeleton edge crossing */
#else
#define		CL_CROSS	100	/* avoid 16 bit overflow */
#endif

/* edge types */
#define REGULAREDGE 1
#define FLATEDGE    2
#define SELFWPEDGE  4
#define SELFNPEDGE  8
#define SELFEDGE    8
#define EDGETYPEMASK	 15	/* the OR of the above */

/* for graph server */
#define		SERVER_NN	200
#define		SERVER_NE	500

/* for neato */
#define Spring_coeff    1.0
#define MYHUGE          (1.0e+37)
#define MAXDIM			10

/* drawing phases */
#define GVBEGIN         0
#define GVSPLINES       1

/* existence of labels */
#define EDGE_LABEL		(1 << 0)
#define HEAD_LABEL		(1 << 1)
#define TAIL_LABEL		(1 << 2)
#define GRAPH_LABEL		(1 << 3)
#define NODE_XLABEL		(1 << 4)
#define EDGE_XLABEL		(1 << 5)

/* type of graph label: GD_label_pos */
#define LABEL_AT_BOTTOM	0
#define LABEL_AT_TOP	1
#define LABEL_AT_LEFT	2
#define LABEL_AT_RIGHT	4

/* values specifying rankdir */
#define RANKDIR_TB	0
#define RANKDIR_LR	1
#define RANKDIR_BT	2
#define RANKDIR_RL	3

/* allowed charsets */
#define CHAR_UTF8	0
#define CHAR_LATIN1	1
#define CHAR_BIG5	2

/* style flags */
#define FILLED 	(1 << 0)
#define RADIAL  (1 << 1)
#define ROUNDED (1 << 2)
#define DIAGONALS (1 << 3)
#define AUXLABELS (1 << 4)
#define INVISIBLE (1 << 5)
#define DOGEAR (1 << 6)
#define TAB (1 << 7)
#define FOLDER (1 << 8)
#define BOX3D (1 << 9)
#define COMPONENT (1 << 10)
#define STRIPED (1 << 11)
<<<<<<< HEAD
#define WEDGED  (1 << 12)
=======
#define DOTTED (1 << 12)
#define DASHED (1 << 13)
>>>>>>> 278ad697

/* fill types */
#define FILL      1
#define GRADIENT  2
#define RGRADIENT 3
#define NO_POLY   4    /* bit flag: if set, do fill only */

/* label types */
#define LT_NONE 	(0 << 1)
#define LT_HTML 	(1 << 1)
#define LT_RECD 	(2 << 1)

/* Flags stored in GD_flags 
 * Bit(s):  0     HAS_CLUSt_EDGE
 *          1-3   ET_ 
 *          4     NEW_RANK
 */

/* edge types */
#define ET_NONE 	(0 << 1)
#define ET_LINE 	(1 << 1)
#define ET_PLINE 	(2 << 1)
#define ET_ORTHO 	(3 << 1)
#define ET_SPLINE 	(4 << 1)
#define ET_COMPOUND 	(5 << 1)

/* New ranking is used */
#define NEW_RANK    	(1 << 4)
/******/

/* user-specified node position: ND_pinned */
#define P_SET    1		/* position supplied by user */
#define P_FIX    2		/* position fixed during topological layout */
#define P_PIN    3		/* position fixed */

#define GAP 4			/* whitespace in POINTS around labels and between peripheries */

/* fontsize at which text is omitted entirely */
#define FONTSIZE_MUCH_TOO_SMALL 0.15
/* fontsize at which text is rendered by a simple line */
#define FONTSIZE_TOO_SMALL 1.5

#endif<|MERGE_RESOLUTION|>--- conflicted
+++ resolved
@@ -214,12 +214,9 @@
 #define BOX3D (1 << 9)
 #define COMPONENT (1 << 10)
 #define STRIPED (1 << 11)
-<<<<<<< HEAD
-#define WEDGED  (1 << 12)
-=======
 #define DOTTED (1 << 12)
 #define DASHED (1 << 13)
->>>>>>> 278ad697
+#define WEDGED  (1 << 14)
 
 /* fill types */
 #define FILL      1
