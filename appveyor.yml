--- conflicted
+++ resolved
@@ -1,18 +1,3 @@
-<<<<<<< HEAD
-version: 2.39.{build}
-
-image: Visual Studio 2015
-
-build:
-  project: graphviz.sln
-  verbosity: detailed
-
-before_build:
-  # Install GTK
-  - C:\cygwin\setup-x86.exe -qnNdO -R C:/%cygwin% -s http://cygwin.mirror.constant.com -l C:/%cygwin%/var/cache/setup -P libgtk2.0_0 -P libgtk2.0-devel
-  - set PATH=%PATH%;C:\cygwin\bin;C:\cygwin\lib
-  - cp windows/config.h config.h
-=======
 version: 2.38.{build}
 
 environment:
@@ -55,5 +40,4 @@
       
       Write-Output "Execute make"
 
-      & $BashPath -lc "make"
->>>>>>> 3efb4f57
+      & $BashPath -lc "make"